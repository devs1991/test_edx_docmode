--- conflicted
+++ resolved
@@ -20,15 +20,9 @@
     }
 
     label {
-<<<<<<< HEAD
         margin: 0px;
         padding: 2px;
-        display: inline-block;
-=======
-        margin: 10px;
-        padding: 5px;
-        @include inline-block;
->>>>>>> cf81fb27
+        @include: inline-block;
         min-width: 50px;
         background-color: #CCC;
         text-size: 1.5em;
@@ -138,6 +132,7 @@
             padding: 2px;
             margin-bottom: 5px;
             background: #eee;
+            height: 10em;
             width:47.6%;
             h3
             {
@@ -189,54 +184,5 @@
             margin-top: 20px;
         }
     }
-<<<<<<< HEAD
-    padding: 5px;
-  .rubric {
-      tr {
-          margin:10px 0px;
-          height: 100%;
-      }
-      td {
-          padding: 20px 0px 25px 0px;
-          height: 100%;
-      }
-      th {
-          padding: 5px;
-          margin: 5px;
-      }
-      label,
-      .view-only {
-          margin:2px;
-          position: relative;
-          padding: 15px 15px 25px 15px;
-          width: 150px;
-          height:100%;
-          display: inline-block;
-          min-height: 50px;
-          min-width: 50px;
-          background-color: #CCC;
-          font-size: .9em;
-      }
-      .grade {
-        position: absolute;
-        bottom:0px;
-        right:0px;
-        margin:10px;
-      }
-      .selected-grade {
-        background: #666;
-        color: white; 
-      }
-      input[type=radio]:checked + label {
-        background: #666;
-        color: white; }
-      input[class='score-selection'] {
-        display: none; 
-      }
-  }
-    
-}
-=======
     padding: 40px;
 }
->>>>>>> cf81fb27
