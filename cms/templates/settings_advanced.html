--- conflicted
+++ resolved
@@ -103,15 +103,8 @@
     <i class="ss-icon ss-symbolicons-block icon icon-warning">&#x26A0;</i>
     
     <div class="copy">
-<<<<<<< HEAD
       <h2 class="title title-3">You've Made Some Changes</h2>
       <p>Your changes will not take effect until you <strong>save your progress</strong>. Take care with key and value formatting, as validation is <strong>not implemented</strong>.</p>
-=======
-      <i class="ss-icon ss-symbolicons-block icon icon-warning">&#x26A0;</i>
-
-      <p><strong>Note: </strong>Your changes will not take effect until you <strong>save your
-      progress</strong>. Take care with policy value formatting, as validation is <strong>not implemented</strong>.</p>
->>>>>>> 27be7e15
     </div>
 
     <nav class="nav-actions">
